--- conflicted
+++ resolved
@@ -545,15 +545,10 @@
 
     @Override
     public void process(NewTokenFrame newTokenFrame, QuicPacket packet, Instant timeReceived) {
-<<<<<<< HEAD
-
     }
 
     @Override
     public void process(Padding paddingFrame, QuicPacket packet, Instant timeReceived) {
-
-=======
->>>>>>> 8121464b
     }
 
     @Override
@@ -563,26 +558,16 @@
     }
 
     @Override
-<<<<<<< HEAD
     public void process(PathResponseFrame pathResponseFrame, QuicPacket packet, Instant timeReceived) {
-
-=======
-    public void process(Padding paddingFrames, QuicPacket packet, Instant timeReceived) {
->>>>>>> 8121464b
     }
 
     @Override
     public void process(PingFrame pingFrame, QuicPacket packet, Instant timeReceived) {
-<<<<<<< HEAD
-
+        // Intentionally left empty (nothing to do on receiving ping: will be acknowledged like any other ack-eliciting frame)
     }
 
     @Override
     public void process(ResetStreamFrame resetStreamFrame, QuicPacket packet, Instant timeReceived) {
-
-=======
-        // Intentionally left empty (nothing to do on receiving ping: will be acknowledged like any other ack-eliciting frame)
->>>>>>> 8121464b
     }
 
     @Override
