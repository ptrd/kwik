/*
 * Copyright © 2019 Peter Doornbosch
 *
 * This file is part of Kwik, a QUIC client Java library
 *
 * Kwik is free software: you can redistribute it and/or modify it under
 * the terms of the GNU Lesser General Public License as published by the
 * Free Software Foundation, either version 3 of the License, or (at your option)
 * any later version.
 *
 * Kwik is distributed in the hope that it will be useful, but
 * WITHOUT ANY WARRANTY; without even the implied warranty of MERCHANTABILITY or
 * FITNESS FOR A PARTICULAR PURPOSE. See the GNU Lesser General Public License for
 * more details.
 *
 * You should have received a copy of the GNU Lesser General Public License
 * along with this program. If not, see <http://www.gnu.org/licenses/>.
 */
package net.luminis.quic;

import net.luminis.tls.*;

import java.io.IOException;
import java.net.*;
import java.nio.ByteBuffer;
import java.security.interfaces.ECKey;
import java.security.interfaces.ECPrivateKey;
import java.security.interfaces.ECPublicKey;
import java.time.Duration;
import java.time.Instant;
import java.util.*;
import java.util.concurrent.ConcurrentHashMap;
import java.util.concurrent.CountDownLatch;
import java.util.concurrent.TimeUnit;
import java.util.function.Consumer;
import java.util.stream.Collectors;

import static net.luminis.quic.EncryptionLevel.*;
import static net.luminis.tls.Tls13.generateKeys;


/**
 * Creates and maintains a QUIC connection with a QUIC server.
 */
public class QuicConnection implements PacketProcessor {

    enum Status {
        Idle,
        Handshaking,
        HandshakeError,
        Connected,
        Error
    }

    private final Logger log;
    private final Version quicVersion;
    private final Random random = new Random();
    private final String host;
    private final int port;
    private final TlsState tlsState;
    private final DatagramSocket socket;
    private final InetAddress serverAddress;
    private final int[] lastPacketNumber = new int[EncryptionLevel.values().length];
    private final Sender sender;
    private final Receiver receiver;
    private final ECPrivateKey privateKey;
    private final ECPublicKey publicKey;
    private volatile byte[] sourceConnectionId;
    private volatile byte[] destConnectionId;
    private volatile byte[] originalDestinationConnectionId;
    private volatile byte[] token;
    private final ConnectionSecrets connectionSecrets;
    private final List<CryptoStream> cryptoStreams = new ArrayList<>();
    private final Map<Integer, QuicStream> streams;
    private int nextStreamId;
    private volatile Status connectionState;
    private final CountDownLatch handshakeFinishedCondition = new CountDownLatch(1);
    private volatile TransportParameters peerTransportParams;
    private volatile TransportParameters transportParams;
    private Map<Integer, byte[]> destConnectionIds;
    private Map<Integer, byte[]> sourceConnectionIds;
    private KeepAliveActor keepAliveActor;
    private Consumer<QuicStream> serverStreamCallback;
    private String applicationProtocol;
    private long flowControlMax;
    private long flowControlLastAdvertised;
    private long flowControlIncrement;


    public QuicConnection(String host, int port, Logger log) throws UnknownHostException, SocketException {
        this(host, port, Version.getDefault(), log);
    }

    public QuicConnection(String host, int port, Version quicVersion, Logger log) throws UnknownHostException, SocketException {
        log.info("Creating connection with " + host + ":" + port + " with " + quicVersion);
        this.host = host;
        this.port = port;
        serverAddress = InetAddress.getByName(host);
        this.quicVersion = quicVersion;
        this.log = log;

        socket = new DatagramSocket();
        sender = new Sender(socket, 1500, log, serverAddress, port, this);
        receiver = new Receiver(this, socket, 1500, log);
        tlsState = new QuicTlsState(quicVersion);
        connectionSecrets = new ConnectionSecrets(quicVersion, log);
        streams = new ConcurrentHashMap<>();
        sourceConnectionIds = new ConcurrentHashMap<>();
        destConnectionIds = new ConcurrentHashMap<>();
        transportParams = new TransportParameters(60, 250_000, 1 , 1);
        flowControlMax = transportParams.getInitialMaxData();
        flowControlLastAdvertised = flowControlMax;
        flowControlIncrement = flowControlMax / 10;

        try {
            ECKey[] keys = generateKeys("secp256r1");
            privateKey = (ECPrivateKey) keys[0];
            publicKey = (ECPublicKey) keys[1];
        } catch (Exception e) {
            throw new RuntimeException("Failed to generate key pair.");
        }

        connectionState = Status.Idle;
    }

    /**
     * Set up the connection with the server.
     */
    public void connect(int connectionTimeout) throws IOException {
        connect(connectionTimeout, "hq-15");
    }

    public synchronized void connect(int connectionTimeout, String applicationProtocol) throws IOException {
        this.applicationProtocol = applicationProtocol;
        generateConnectionIds(8, 8);
        generateInitialKeys();

        receiver.start();
        sender.start(connectionSecrets);
        startReceiverLoop();

        startHandshake(applicationProtocol);

        try {
            boolean handshakeFinished = handshakeFinishedCondition.await(connectionTimeout, TimeUnit.MILLISECONDS);
            if (!handshakeFinished) {
                throw new ConnectException("Connection timed out");
            }
            else if (connectionState == Status.HandshakeError) {
                throw new ConnectException("Handshake error");
            }
        }
        catch (InterruptedException e) {
            throw new RuntimeException();  // Should not happen.
        }
    }

    public void keepAlive(int seconds) {
        if (connectionState != Status.Connected) {
            throw new IllegalStateException("keep alive can only be set when connected");
        }

        keepAliveActor = new KeepAliveActor(quicVersion, seconds, (int) peerTransportParams.getIdleTimeout(), this);
    }

    public void ping() {
        if (connectionState == Status.Connected) {
            QuicPacket packet = createPacket(App, new PingFrame(quicVersion));
            packet.frames.add(new Padding(20));  // TODO: find out minimum packet size, and let packet take care of it.
            send(packet, "ping");
        }
        else {
            throw new IllegalStateException("not connected");
        }
    }

    private void startReceiverLoop() {
        Thread receiverThread = new Thread(this::receiveAndProcessPackets, "receiver-loop");
        receiverThread.setDaemon(true);
        receiverThread.start();
    }

    private void receiveAndProcessPackets() {
        Thread currentThread = Thread.currentThread();
        int receivedPacketCounter = 0;

        try {
            while (! currentThread.isInterrupted()) {
                RawPacket rawPacket = receiver.get(15);
                if (rawPacket != null) {
                    Duration processDelay = Duration.between(rawPacket.getTimeReceived(), Instant.now());
                    log.raw("Start processing packet " + ++receivedPacketCounter + " (" + rawPacket.getLength() + " bytes)", rawPacket.getData(), 0, rawPacket.getLength());
                    log.debug("Packet process delay for packet #" + receivedPacketCounter + ": " + processDelay);

                    parsePackets(receivedPacketCounter, rawPacket.getTimeReceived(), rawPacket.getData());
                }
            }
        }
        catch (InterruptedException e) {
            log.debug("Terminating receiver loop because of interrupt");
        }
        catch (Exception error) {
            log.debug("Terminating receiver loop because of error");
            abortConnection(error);
        }
    }

    /**
     * Generate the initial connection id's for this connection.
     * Note that connection id's might change during the lifetime of a connection, and the dest connection id certainly will.
     * @param srcConnIdLength
     * @param dstConnIdLength
     */
    private void generateConnectionIds(int srcConnIdLength, int dstConnIdLength) {
        sourceConnectionId = new byte[srcConnIdLength];
        random.nextBytes(sourceConnectionId);
        log.debug("Source connection id", sourceConnectionId);
        sourceConnectionIds.put(0, sourceConnectionId);

        destConnectionId = new byte[dstConnIdLength];
        random.nextBytes(destConnectionId);
        log.info("Original destination connection id", destConnectionId);
        originalDestinationConnectionId = destConnectionId;
        destConnectionIds.put(0, destConnectionId);
    }

    private void generateInitialKeys() {
        connectionSecrets.computeInitialKeys(destConnectionId);
    }

    private void startHandshake(String applicationProtocol) {
        byte[] clientHello = createClientHello(host, publicKey, applicationProtocol);
        tlsState.clientHelloSend(privateKey, clientHello);

        InitialPacket clientHelloPacket = (InitialPacket) createPacket(EncryptionLevel.Initial, new CryptoFrame(quicVersion, clientHello));
        // Initial packet should at least be 1200 bytes (https://tools.ietf.org/html/draft-ietf-quic-transport-18#section-14)
        clientHelloPacket.ensureSize(1200);

        connectionState = Status.Handshaking;
        sender.send(clientHelloPacket, "client hello");
    }

    void finishHandshake(TlsState tlsState) {
        if (tlsState.isServerFinished()) {
            FinishedMessage finishedMessage = new FinishedMessage(tlsState);
            CryptoFrame cryptoFrame = new CryptoFrame(quicVersion, finishedMessage.getBytes());
            QuicPacket finishedPacket = createPacket(Handshake, cryptoFrame);
            sender.send(finishedPacket, "client finished");
            tlsState.computeApplicationSecrets();
            connectionSecrets.computeApplicationSecrets(tlsState);

            connectionState = Status.Connected;
            handshakeFinishedCondition.countDown();
        }
    }

    QuicPacket createPacket(EncryptionLevel level, QuicFrame frame) {
        QuicPacket packet;
        switch (level) {
            case Initial:
                packet = new InitialPacket(quicVersion, sourceConnectionId, destConnectionId, token, frame);
                break;
            case Handshake:
                packet = new HandshakePacket(quicVersion, sourceConnectionId, destConnectionId, frame);
                break;
            case App:
                packet = new ShortHeaderPacket(quicVersion, destConnectionId, frame);
                break;
            default:
                throw new RuntimeException();  // Cannot happen, just here to satisfy the compiler.
        }
        return packet;
    }

    void parsePackets(int datagram, Instant timeReceived, ByteBuffer data) {
        int packetStart = data.position();

        try {
            QuicPacket packet;
            if (quicVersion.atLeast(Version.IETF_draft_17)) {
                packet = parsePacket(data);
            } else {
                packet = parsePacketPreDraft17(data);
            }

            log.received(timeReceived, datagram, packet);
            log.debug("Parsed packet with size " + (data.position() - packetStart) + "; " + data.remaining() + " bytes left.");

<<<<<<< HEAD
            packet.accept(this, timeReceived);
            try {
                // https://tools.ietf.org/html/draft-ietf-quic-transport-18#section-17.2.1
                // "A Version Negotiation packet cannot be explicitly acknowledged in an ACK frame by a client."
                // https://tools.ietf.org/html/draft-ietf-quic-transport-18#section-17.2.5
                // "A Retry packet does not include a packet number and cannot be explicitly acknowledged by a client."
                if (!(packet instanceof VersionNegotationPacket) && !(packet instanceof RetryPacket)) {
                    acknowledge(packet.getEncryptionLevel(), packet.getPacketNumber());
                }
            } catch (IOException e) {
                handleIOError(e);
            }
=======
            // TODO: strictly speaking, processing packet received event, which includes generating acks, should be done after processing the packet itself, see
            // https://tools.ietf.org/html/draft-ietf-quic-transport-18#section-13.1
            // "A packet MUST NOT be acknowledged until packet protection has been
            //   successfully removed and all frames contained in the packet have been
            //   processed."
            sender.processPacketReceived(packet);
            packet.accept(this);
>>>>>>> 59066e8a

            if (data.position() < data.limit()) {
                parsePackets(datagram, timeReceived, data.slice());
            }
            else {
                // Processed all packets in the datagram. Select the "highest" level for ack (obviously a TODO)
                sender.packetProcessed(packet.getEncryptionLevel());
            }
        }
        catch (MissingKeysException noKeys) {
            log.debug("Discarding packets because of missing keys.");
        }
    }

    QuicPacket parsePacket(ByteBuffer data) throws MissingKeysException {
        int flags = data.get();
        int version = data.getInt();
        data.rewind();

        QuicPacket packet;

        // https://tools.ietf.org/html/draft-ietf-quic-transport-16#section-17.4:
        // "A Version Negotiation packet ... will appear to be a packet using the long header, but
        //  will be identified as a Version Negotiation packet based on the
        //  Version field having a value of 0."
        if (version == 0) {
            packet = new VersionNegotationPacket().parse(data, log);
        }
        // https://tools.ietf.org/html/draft-ietf-quic-transport-17#section-17.5
        // "An Initial packet uses long headers with a type value of 0x0."
        else if ((flags & 0xf0) == 0xc0) {  // 1100 0000
            packet = new InitialPacket(quicVersion).parse(data, connectionSecrets, log);
        }
        // https://tools.ietf.org/html/draft-ietf-quic-transport-17#section-17.7
        // "A Retry packet uses a long packet header with a type value of 0x3"
        else if ((flags & 0xf0) == 0xf0) {  // 1111 0000
            // Retry packet....
            packet = new RetryPacket(quicVersion).parse(data, connectionSecrets, log);
        }
        // https://tools.ietf.org/html/draft-ietf-quic-transport-17#section-17.6
        // "A Handshake packet uses long headers with a type value of 0x2."
        else if ((flags & 0xf0) == 0xe0) {  // 1110 0000
            packet = new HandshakePacket(quicVersion).parse(data, connectionSecrets, log);
        }
        // https://tools.ietf.org/html/draft-ietf-quic-transport-17#section-17.2
        // "|  0x1 | 0-RTT Protected | Section 12.1 |"
        else if ((flags & 0xf0) == 0xd0) {  // 1101 0000
            // 0-RTT Protected
            throw new NotYetImplementedException();
        }
        // https://tools.ietf.org/html/draft-ietf-quic-transport-17#section-17.3
        // "|0|1|S|R|R|K|P P|"
        else if ((flags & 0xc0) == 0x40) {  // 0100 0000
            // ShortHeader
            packet = new ShortHeaderPacket(quicVersion).parse(data, this, connectionSecrets, log);
        }
        else {
            throw new ProtocolError(String.format("Unknown Packet type; flags=%x", flags));
        }
        return packet;
    }

    QuicPacket parsePacketPreDraft17(ByteBuffer data) throws MissingKeysException {
        int flags = data.get();
        int version = data.getInt();
        data.rewind();

        QuicPacket packet;

        // https://tools.ietf.org/html/draft-ietf-quic-transport-16#section-17.4:
        // "A Version Negotiation packet ... will appear to be a packet using the long header, but
        //  will be identified as a Version Negotiation packet based on the
        //  Version field having a value of 0."
        if (version == 0) {
            packet = new VersionNegotationPacket().parse(data, log);
        }
        // https://tools.ietf.org/html/draft-ietf-quic-transport-16#section-17.5
        // "An Initial packet uses long headers with a type value of 0x7F."
        else if ((flags & 0xff) == 0xff) {
            packet = new InitialPacket(quicVersion).parse(data, connectionSecrets, log);
        }
        // https://tools.ietf.org/html/draft-ietf-quic-transport-16#section-17.7
        // "A Retry packet uses a long packet header with a type value of 0x7E."
        else if ((flags & 0xff) == 0xfe) {
            // Retry packet....
            throw new NotYetImplementedException();
        }
        // https://tools.ietf.org/html/draft-ietf-quic-transport-16#section-17.6
        // "A Handshake packet uses long headers with a type value of 0x7D."
        else if ((flags & 0xff) == 0xfd) {
            packet = new HandshakePacket(quicVersion).parse(data, connectionSecrets, log);
        }
        else if ((flags & 0xff) == 0xfc) {
            // 0-RTT Protected
            throw new NotYetImplementedException();
        }
        // https://tools.ietf.org/html/draft-ietf-quic-transport-16#section-17.3
        // "The most significant bit (0x80) of octet 0 is set to 0 for the short header."
        else if ((flags & 0x80) == 0x00) {
            // ShortHeader
            packet = new ShortHeaderPacket(quicVersion).parse(data, this, connectionSecrets, log);
        }
        else {
            throw new ProtocolError(String.format("Unknown Packet type; flags=%x", flags));
        }
        return packet;
    }

    private CryptoStream getCryptoStream(EncryptionLevel encryptionLevel) {
        if (cryptoStreams.size() <= encryptionLevel.ordinal()) {
            for (int i = encryptionLevel.ordinal() - cryptoStreams.size(); i >= 0; i--) {
                cryptoStreams.add(new CryptoStream(quicVersion, this, encryptionLevel, connectionSecrets, tlsState, log));
            }
        }
        return cryptoStreams.get(encryptionLevel.ordinal());
    }

    private byte[] createClientHello(String host, ECPublicKey publicKey, String alpnProtocol) {
        boolean compatibilityMode = false;
        byte[][] supportedCiphers = new byte[][]{ TlsConstants.TLS_AES_128_GCM_SHA256 };

        Extension[] quicExtensions = new Extension[] {
                quicVersion.atLeast(Version.IETF_draft_17)?
                        new QuicTransportParametersExtension(quicVersion, transportParams):
                        new QuicTransportParametersExtensionPreDraft17(quicVersion),
                new ECPointFormatExtension(),
                new ApplicationLayerProtocolNegotiationExtension(alpnProtocol),
        };
        return new ClientHello(host, publicKey, compatibilityMode, supportedCiphers, quicExtensions).getBytes();
    }

    @Override
    public void process(InitialPacket packet, Instant time) {
        destConnectionId = packet.getSourceConnectionId();
<<<<<<< HEAD
        processFrames(packet, time);
=======
        destConnectionIds.put(0, destConnectionId);
        processFrames(packet);
>>>>>>> 59066e8a
    }

    @Override
    public void process(HandshakePacket packet, Instant time) {
        processFrames(packet, time);
    }

    @Override
    public void process(LongHeaderPacket packet, Instant time) {
        processFrames(packet, time);
    }

    @Override
    public void process(ShortHeaderPacket packet, Instant time) {
        processFrames(packet, time);
    }

    @Override
    public void process(VersionNegotationPacket packet, Instant time) {
        log.info("Server doesn't support " + quicVersion + ", but only: " + ((VersionNegotationPacket) packet).getServerSupportedVersions().stream().collect(Collectors.joining(", ")));
        throw new VersionNegationFailure();
    }

    private volatile boolean processedRetryPacket = false;

    @Override
    public void process(RetryPacket packet, Instant time) {
        // https://tools.ietf.org/html/draft-ietf-quic-transport-18#section-17.2.5
        // "Clients MUST discard Retry packets that contain an Original
        //   Destination Connection ID field that does not match the Destination
        //   Connection ID from its Initial packet"
        if (Arrays.equals(packet.getOriginalDestinationConnectionId(), destConnectionId)) {
            if (!processedRetryPacket) {
                // https://tools.ietf.org/html/draft-ietf-quic-transport-18#section-17.2.5
                // "A client MUST accept and process at most one Retry packet for each
                //   connection attempt.  After the client has received and processed an
                //   Initial or Retry packet from the server, it MUST discard any
                //   subsequent Retry packets that it receives."
                processedRetryPacket = true;

                token = packet.getRetryToken();
                destConnectionId = packet.getSourceConnectionId();
                destConnectionIds.put(0, destConnectionId);
                log.debug("Changing destination connection id into: " + ByteUtils.bytesToHex(destConnectionId));
                generateInitialKeys();

                synchronized (lastPacketNumber) {
                    lastPacketNumber[Initial.ordinal()] = 0;
                }

                // https://tools.ietf.org/html/draft-ietf-quic-recovery-18#section-6.2.1.1
                // "A Retry or Version Negotiation packet causes a client to send another
                //   Initial packet, effectively restarting the connection process and
                //   resetting congestion control..."
                sender.getCongestionController().reset();

                startHandshake(applicationProtocol);
            } else {
                log.debug("Ignoring RetryPacket, because already processed one.");
            }
        }
    }

    void processFrames(QuicPacket packet, Instant timeReceived) {
        for (QuicFrame frame: packet.getFrames()) {
            if (frame instanceof CryptoFrame) {
                getCryptoStream(packet.getEncryptionLevel()).add((CryptoFrame) frame);
            }
            else if (frame instanceof AckFrame) {
                if (peerTransportParams != null) {
                    ((AckFrame) frame).setDelayExponent(peerTransportParams.getAckDelayExponent());
                }
                sender.process(frame, packet.getEncryptionLevel(), timeReceived);
            }
            else if (frame instanceof StreamFrame) {
                int streamId = ((StreamFrame) frame).getStreamId();
                QuicStream stream = streams.get(streamId);
                if (stream != null) {
                    stream.add((StreamFrame) frame);
                }
                else {
                    if (streamId % 2 == 1) {
                        // https://tools.ietf.org/html/draft-ietf-quic-transport-16#section-2.1
                        // "servers initiate odd-numbered streams"
                        log.info("Receiving data for server-initiated stream " + streamId);
                        stream = new QuicStream(quicVersion, streamId, this, log);
                        streams.put(streamId, stream);
                        stream.add((StreamFrame) frame);
                        if (serverStreamCallback != null) {
                            serverStreamCallback.accept(stream);
                        }
                    }
                    else {
                        log.error("Receiving frame for non-existant stream " + streamId);
                    }
                }
            }
            else if (frame instanceof NewConnectionIdFrame) {
                destConnectionIds.put(((NewConnectionIdFrame) frame).getSequenceNr(), ((NewConnectionIdFrame) frame).getConnectionId());
            }
            else if (frame instanceof RetireConnectionIdFrame) {
                retireConnectionId(((RetireConnectionIdFrame) frame).getSequenceNr());
            }
            else {
                log.debug("Ignoring " + frame);
            }
        }
    }

    private void handleIOError(IOException e) {
        System.out.println("Fatal: IO error " + e);
        System.exit(1);
    }

    public QuicStream createStream(boolean bidirectional) {
        int streamId = generateClientStreamId(bidirectional);
        QuicStream stream = new QuicStream(quicVersion, streamId, this, log);
        streams.put(streamId, stream);
        return stream;
    }

    public void close() {
        sender.shutdown();
        if (keepAliveActor != null) {
            keepAliveActor.shutdown();
        }
        // TODO
    }

    private synchronized int generateClientStreamId(boolean bidirectional) {
        // https://tools.ietf.org/html/draft-ietf-quic-transport-17#section-2.1:
        // "0x0  | Client-Initiated, Bidirectional"
        int id = (nextStreamId << 2) + 0x00;
        if (! bidirectional) {
            // "0x2  | Client-Initiated, Unidirectional |"
            id += 0x02;
        }
        nextStreamId++;
        return id;
    }

    void send(QuicFrame frame) {
        QuicPacket packet = createPacket(App, frame);
        sender.send(packet, "application data");
    }

    void send(QuicPacket packet, String logMessage) {
        if (logMessage == null) {
            logMessage = "application data";
        }
        sender.send(packet, logMessage);
    }

    void slideFlowControlWindow(int size) {
        flowControlMax += size;
        if (flowControlMax - flowControlLastAdvertised > flowControlIncrement) {
            send(new MaxDataFrame(flowControlMax));
            flowControlLastAdvertised = flowControlMax;
        }
    }


    int getMaxPacketSize() {
        // https://tools.ietf.org/html/draft-ietf-quic-transport-17#section-14.1:
        // "An endpoint SHOULD use Datagram Packetization Layer PMTU Discovery
        //   ([DPLPMTUD]) or implement Path MTU Discovery (PMTUD) [RFC1191]
        //   [RFC8201] ..."
        // "In the absence of these mechanisms, QUIC endpoints SHOULD NOT send IP
        //   packets larger than 1280 bytes.  Assuming the minimum IP header size,
        //   this results in a QUIC maximum packet size of 1232 bytes for IPv6 and
        //   1252 bytes for IPv4."
        // As it is not know (yet) whether running over IP4 or IP6, take the smallest of the two:
        return 1232;
    }

    int getMaxShortHeaderPacketOverhead() {
        return 1  // flag byte
                + destConnectionId.length
                + 4  // max packet number size, in practice this will be mostly 1
                + 16 // encryption overhead
        ;
    }

    void setPeerTransportParameters(TransportParameters transportParameters) {
        peerTransportParams = transportParameters;
        if (processedRetryPacket) {
            if (transportParameters.getOriginalConnectionId() == null ||
                    ! Arrays.equals(originalDestinationConnectionId, transportParameters.getOriginalConnectionId())) {
                signalConnectionError(QuicConstants.TransportErrorCode.TRANSPORT_PARAMETER_ERROR);
            }
        }
        else {
            if (transportParameters.getOriginalConnectionId() != null) {
                signalConnectionError(QuicConstants.TransportErrorCode.TRANSPORT_PARAMETER_ERROR);
            }
        }
    }

    void signalConnectionError(QuicConstants.TransportErrorCode transportError) {
        log.info("ConnectionError " + transportError);
        // TODO: close connection with a frame type of 0x1c
    }

    /**
     * Abort connection due to a fatal error in this client. No message is sent to peer; just inform client it's all over.
     * @param error  the exception that caused the trouble
     */
    void abortConnection(Throwable error) {
        if (connectionState == Status.Handshaking) {
            connectionState = Status.HandshakeError;
        }
        else {
            connectionState = Status.Error;
        }

        log.error("Aborting connection because of error", error);
        handshakeFinishedCondition.countDown();
        sender.shutdown();
        receiver.shutdown();
        streams.values().stream().forEach(s -> s.abort());
    }

    // https://tools.ietf.org/html/draft-ietf-quic-transport-19#section-5.1.2
    // "An endpoint can change the connection ID it uses for a peer to
    //   another available one at any time during the connection. "
    public byte[] nextDestinationConnectionId() {
        int currentIndex = destConnectionIds.entrySet().stream()
                .filter(entry -> entry.getValue().equals(destConnectionId))
                .mapToInt(entry -> entry.getKey())
                .findFirst().orElse(0);
        byte[] newConnectionId = destConnectionIds.get(currentIndex + 1);
        log.debug("Switching to next destination connection id: " + ByteUtils.bytesToHex(newConnectionId));
        destConnectionId = newConnectionId;
        return newConnectionId;
    }

    public byte[][] newConnectionIds(int count) {
        QuicPacket packet = createPacket(App, null);
        byte[][] newConnectionIds = new byte[3][];

        for (int i = 0; i < count; i++) {
            byte[] newSourceConnectionId = new byte[sourceConnectionId.length];
            random.nextBytes(newSourceConnectionId);
            newConnectionIds[i] = newSourceConnectionId;
            int sequenceNr = sourceConnectionIds.size();
            sourceConnectionIds.put(sequenceNr, newSourceConnectionId);
            log.debug("New generated source connection id", newSourceConnectionId);
            packet.addFrame(new NewConnectionIdFrame(quicVersion, sequenceNr, newSourceConnectionId));
        }

        send(packet, "new connection id's");
        return newConnectionIds;
    }

    private void retireConnectionId(int sequenceNr) {
        if (sourceConnectionIds.containsKey(sequenceNr)) {
            sourceConnectionIds.put(sequenceNr, null);
        }
    }


    public byte[] getSourceConnectionId() {
        return sourceConnectionId;
    }

    public byte[] getDestinationConnectionId() {
        return destConnectionId;
    }

    public Map<Integer, byte[]> getDestinationConnectionIds() {
        return destConnectionIds;
    }

    public void setServerStreamCallback(Consumer<QuicStream> streamProcessor) {
        this.serverStreamCallback = streamProcessor;
    }

    // For internal use only.
    long getInitialMaxStreamData() {
        return transportParams.getInitialMaxStreamDataBidiLocal();
    }

    public void setMaxAllowedBidirectionalStreams(int max) {
        transportParams.setInitialMaxStreamsBidi(max);
    }

    public void setMaxAllowedUnidirectionalStreams(int max) {
        transportParams.setInitialMaxStreamsUni(max);
    }

    public void setDefaultStreamReceiveBufferSize(long size) {
        transportParams.setInitialMaxStreamData(size);
    }

}<|MERGE_RESOLUTION|>--- conflicted
+++ resolved
@@ -286,28 +286,13 @@
             log.received(timeReceived, datagram, packet);
             log.debug("Parsed packet with size " + (data.position() - packetStart) + "; " + data.remaining() + " bytes left.");
 
-<<<<<<< HEAD
-            packet.accept(this, timeReceived);
-            try {
-                // https://tools.ietf.org/html/draft-ietf-quic-transport-18#section-17.2.1
-                // "A Version Negotiation packet cannot be explicitly acknowledged in an ACK frame by a client."
-                // https://tools.ietf.org/html/draft-ietf-quic-transport-18#section-17.2.5
-                // "A Retry packet does not include a packet number and cannot be explicitly acknowledged by a client."
-                if (!(packet instanceof VersionNegotationPacket) && !(packet instanceof RetryPacket)) {
-                    acknowledge(packet.getEncryptionLevel(), packet.getPacketNumber());
-                }
-            } catch (IOException e) {
-                handleIOError(e);
-            }
-=======
             // TODO: strictly speaking, processing packet received event, which includes generating acks, should be done after processing the packet itself, see
             // https://tools.ietf.org/html/draft-ietf-quic-transport-18#section-13.1
             // "A packet MUST NOT be acknowledged until packet protection has been
             //   successfully removed and all frames contained in the packet have been
             //   processed."
             sender.processPacketReceived(packet);
-            packet.accept(this);
->>>>>>> 59066e8a
+            packet.accept(this, timeReceived);
 
             if (data.position() < data.limit()) {
                 parsePackets(datagram, timeReceived, data.slice());
@@ -442,12 +427,8 @@
     @Override
     public void process(InitialPacket packet, Instant time) {
         destConnectionId = packet.getSourceConnectionId();
-<<<<<<< HEAD
+        destConnectionIds.put(0, destConnectionId);
         processFrames(packet, time);
-=======
-        destConnectionIds.put(0, destConnectionId);
-        processFrames(packet);
->>>>>>> 59066e8a
     }
 
     @Override
