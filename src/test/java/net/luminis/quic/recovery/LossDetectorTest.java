--- conflicted
+++ resolved
@@ -30,11 +30,8 @@
 import net.luminis.quic.log.NullLogger;
 import net.luminis.quic.packet.PacketInfo;
 import net.luminis.quic.packet.QuicPacket;
-<<<<<<< HEAD
 import net.luminis.quic.qlog.NullQLog;
-=======
 import net.luminis.quic.test.TestClock;
->>>>>>> 0481388a
 import org.junit.jupiter.api.BeforeEach;
 import org.junit.jupiter.api.Test;
 import net.luminis.quic.test.FieldSetter;
@@ -63,16 +60,9 @@
         rttEstimator = mock(RttEstimator.class);
         when(rttEstimator.getSmoothedRtt()).thenReturn(defaultRtt);
         when(rttEstimator.getLatestRtt()).thenReturn(defaultRtt);
-<<<<<<< HEAD
-        lossDetector = new LossDetector(mock(RecoveryManager.class), rttEstimator, mock(CongestionController.class), () -> {}, new NullQLog());
         congestionController = mock(CongestionController.class);
         lossDetector = new LossDetector(mock(RecoveryManager.class), rttEstimator, congestionController, () -> {}, new NullQLog());
-        rttEstimater = mock(RttEstimator.class);
-=======
-        congestionController = mock(CongestionController.class);
-        lossDetector = new LossDetector(mock(RecoveryManager.class), rttEstimator, congestionController, () -> {});
         FieldSetter.setField(lossDetector, lossDetector.getClass().getDeclaredField("clock"), clock);
->>>>>>> 0481388a
     }
 
     @BeforeEach
